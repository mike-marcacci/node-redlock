--- conflicted
+++ resolved
@@ -67,13 +67,8 @@
     "prepublishOnly": "yarn install && yarn lint && yarn build"
   },
   "dependencies": {
-<<<<<<< HEAD
-    "node-abort-controller": "^2.0.0"
-  }
-=======
     "node-abort-controller": "^3.0.1"
   },
   "type": "module",
   "exports": "./dist/index.js"
->>>>>>> b75a5f41
 }